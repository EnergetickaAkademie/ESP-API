#pragma once
#include <string>
#include <vector>
#include <utility>
#include <functional>
#include <queue>
#include <memory>

extern "C" {
  #include "esp_http_client.h"
  #include "freertos/FreeRTOS.h"
  #include "freertos/task.h"
  #include "freertos/semphr.h"
  #include "esp_log.h"
}

class AsyncRequest {
public:
  enum class Method { GET, POST };
  using DoneCB = std::function<void(esp_err_t,int,std::string)>;

private:
  struct RequestItem {
    Method method;
    std::string url;
    std::string payload;
    std::vector<std::pair<std::string, std::string>> headers;
    DoneCB callback;
  };

  static std::queue<RequestItem*> requestQueue;
  static SemaphoreHandle_t queueMutex;
  static bool isProcessing;
  static TaskHandle_t queueProcessorTask;

  static void initializeQueue() {
    if (!queueMutex) {
      queueMutex = xSemaphoreCreateMutex();
    }
  }

public:
  static void fetch(Method                                            method,
                    const std::string&                                url,
                    std::string                                       payload,      // moved in
                    const std::vector<std::pair<std::string,
                                                 std::string>>&       headers,
                    DoneCB                                            cb)
  {
    initializeQueue();
    
    auto* request = new RequestItem();
    request->method = method;
    request->url = url;
    request->payload = std::move(payload);
    request->headers = headers;
    request->callback = std::move(cb);

    // Add request to queue
    if (xSemaphoreTake(queueMutex, portMAX_DELAY) == pdTRUE) {
      requestQueue.push(request);
      
      // Start queue processor if not already running
      if (!isProcessing) {
        isProcessing = true;
        xTaskCreate(_queueProcessor, "httpqueue", 6144, nullptr,
                    tskIDLE_PRIORITY + 1, &queueProcessorTask);
      }
      
      xSemaphoreGive(queueMutex);
    }
  }

private:
  struct Ctx {
    esp_http_client_handle_t client{nullptr};
    std::string              payload;
    std::string              body;
    std::string              url;
    Method                   method{Method::GET};
    DoneCB                   cb;

    void finish(esp_err_t err,int status){
      if(cb) cb(err,status,body);
    }
    void logFail(esp_err_t err){
      // The payload can be binary that is not printable,
      // so we only log the URL and error.
      ESP_LOGE("AsyncRequest", "❌ HTTP %s %s\n"
                              "   err  = %s\n"
                              "   len  = %d",
                              method==Method::POST?"POST":"GET",
                              url.c_str(),
                              esp_err_to_name(err),
                              (int)payload.size());
    }
  };

  static void _queueProcessor(void* arg) {
    while (true) {
      RequestItem* request = nullptr;
      
      // Get next request from queue
      if (xSemaphoreTake(queueMutex, portMAX_DELAY) == pdTRUE) {
        if (!requestQueue.empty()) {
          request = requestQueue.front();
          requestQueue.pop();
        }
        xSemaphoreGive(queueMutex);
      }
      
      if (!request) {
        // No more requests, stop processing
        if (xSemaphoreTake(queueMutex, portMAX_DELAY) == pdTRUE) {
          isProcessing = false;
          xSemaphoreGive(queueMutex);
        }
        break;
      }
      
      // Process the request synchronously
      _executeRequest(request);
      delete request;
    }
    
    vTaskDelete(nullptr);
  }

  static void _executeRequest(RequestItem* request) {
    auto* ctx = new Ctx;
    ctx->cb = std::move(request->callback);
    ctx->payload = std::move(request->payload);
    ctx->url = request->url;
    ctx->method = request->method;

    const bool isHttp = request->url.rfind("http://", 0) == 0;

    esp_http_client_config_t cfg = {};
    cfg.url = ctx->url.c_str();
    cfg.event_handler = _event;
    cfg.user_data = ctx;
    cfg.is_async = false; // Always synchronous now for queue control
    cfg.timeout_ms = 7000;

  // --- TLS configuration --------------------------------------------------
<<<<<<< HEAD
  // Attach built-in certificate bundle but skip hostname verification.
  // This avoids esp-tls "no server verification" errors while still
  // relaxing the certificate's common-name check.
  cfg.crt_bundle_attach = esp_crt_bundle_attach;
  cfg.skip_cert_common_name_check = true;     // allow mismatched hostnames
=======
  // No CA certificate is supplied which disables server verification.
  // This allows HTTPS connections without validating the peer's identity.
  cfg.cert_pem = nullptr;                     // insecure: accept any cert
  cfg.use_global_ca_store = false;            // do not use built-in store
  cfg.skip_cert_common_name_check = true;     // also skip hostname check
>>>>>>> d16f6e28

    ctx->client = esp_http_client_init(&cfg);
    if (!ctx->client) { 
      ctx->logFail(ESP_FAIL); 
      ctx->finish(ESP_FAIL, -1);
      delete ctx; 
      return; 
    }

    if (request->method == Method::POST) {
      esp_http_client_set_method(ctx->client, HTTP_METHOD_POST);
      if (!ctx->payload.empty())
        esp_http_client_set_post_field(ctx->client,
                                       ctx->payload.c_str(),
                                       ctx->payload.size());
    }

    for (auto& h : request->headers)
      esp_http_client_set_header(ctx->client,
                                 h.first.c_str(), h.second.c_str());

    // Execute the request synchronously
    esp_err_t r = esp_http_client_perform(ctx->client);
    if (r == ESP_OK) {
      ctx->finish(ESP_OK, esp_http_client_get_status_code(ctx->client));
    } else {
      ctx->logFail(r);
      ctx->finish(r, -1);
    }

    esp_http_client_cleanup(ctx->client);
    delete ctx;
  }

  static esp_err_t _event(esp_http_client_event_t* e){
    auto* ctx = static_cast<Ctx*>(e->user_data);
    if (e->event_id == HTTP_EVENT_ON_DATA &&
        !esp_http_client_is_chunked_response(e->client))
      ctx->body.append(static_cast<char*>(e->data), e->data_len);
    return ESP_OK;
  }
};<|MERGE_RESOLUTION|>--- conflicted
+++ resolved
@@ -141,22 +141,11 @@
     cfg.user_data = ctx;
     cfg.is_async = false; // Always synchronous now for queue control
     cfg.timeout_ms = 7000;
-
-  // --- TLS configuration --------------------------------------------------
-<<<<<<< HEAD
   // Attach built-in certificate bundle but skip hostname verification.
   // This avoids esp-tls "no server verification" errors while still
   // relaxing the certificate's common-name check.
   cfg.crt_bundle_attach = esp_crt_bundle_attach;
   cfg.skip_cert_common_name_check = true;     // allow mismatched hostnames
-=======
-  // No CA certificate is supplied which disables server verification.
-  // This allows HTTPS connections without validating the peer's identity.
-  cfg.cert_pem = nullptr;                     // insecure: accept any cert
-  cfg.use_global_ca_store = false;            // do not use built-in store
-  cfg.skip_cert_common_name_check = true;     // also skip hostname check
->>>>>>> d16f6e28
-
     ctx->client = esp_http_client_init(&cfg);
     if (!ctx->client) { 
       ctx->logFail(ESP_FAIL); 
